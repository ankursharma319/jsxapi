{
  "name": "jsxapi",
  "version": "4.3.2",
  "description": "JavaScript bindings for XAPI",
  "author": {
    "name": "Martin Øinæs Myrseth",
    "email": "mmyrseth@cisco.com"
  },
  "license": "MIT",
  "engines": {
    "node": ">=8.x",
    "npm": ">=5.x"
  },
  "main": "lib/index.js",
  "types": "lib/index.d.ts",
  "bin": {
    "jsxapi": "./lib/cli.js"
  },
  "repository": {
    "type": "git",
    "url": "git@github.com:cisco-ce/jsxapi.git"
  },
  "scripts": {
    "build": "npm run build:js && npm run build:docs",
    "build:docs": "esdoc",
    "build:js": "(cd src; tsc)",
    "clean": "rimraf docs lib",
    "lint": "tslint \"src/**/*.ts\"",
    "prepare": "npm run build",
    "prepublishOnly": "npm test",
<<<<<<< HEAD
    "start": "node -r babel-register ./src/cli.js",
    "test": "npm run lint && mocha",
    "tdd": "mocha --watch --reporter min",
    "version": "npm run build && git add -u"
=======
    "start": "node ./lib/cli.js",
    "test": "npm run lint && npm run mocha",
    "mocha": "mocha test/**/*.spec.ts",
    "tdd": "TS_NODE_TRANSPILE_ONLY=1 mocha --watch --reporter min test/**/*.spec.ts"
>>>>>>> e9e349ba
  },
  "dependencies": {
    "commander": "^2.13.0",
    "duplex-passthrough": "^1.0.2",
    "duplexer": "^0.1.1",
    "jsonparse": "^1.3.1",
    "loglevel": "^1.6.1",
    "ssh2": "^0.8.2",
    "url-parse": "^1.4.4",
    "ws": "^6.2.1",
    "xml-escape": "^1.1.0"
  },
  "devDependencies": {
<<<<<<< HEAD
    "babel-cli": "^6.23.0",
    "babel-eslint": "^10.0.1",
    "babel-plugin-transform-builtin-extend": "^1.1.2",
    "babel-plugin-transform-class-properties": "^6.23.0",
    "babel-preset-env": "^1.6.1",
    "babel-register": "^6.23.0",
=======
    "@types/chai": "^4.1.7",
    "@types/chai-as-promised": "^7.1.0",
    "@types/dirty-chai": "^2.0.0",
    "@types/es6-promise": "^3.3.0",
    "@types/loglevel": "^1.5.4",
    "@types/mocha": "^5.2.6",
    "@types/sinon": "^7.0.11",
    "@types/sinon-chai": "^3.2.2",
    "@types/ssh2": "^0.5.38",
    "@types/url-parse": "^1.4.3",
    "@types/ws": "^6.0.1",
>>>>>>> e9e349ba
    "chai": "^4.1.2",
    "chai-as-promised": "^7.1.1",
    "dirty-chai": "^2.0.1",
    "esdoc": "^1.1.0",
    "esdoc-ecmascript-proposal-plugin": "^1.0.0",
    "esdoc-importpath-plugin": "^1.0.2",
    "esdoc-standard-plugin": "^1.0.0",
    "eslint": "^5.16.0",
    "eslint-config-airbnb-base": "^13.1.0",
    "eslint-plugin-import": "^2.16.0",
    "json-loader": "^0.5.4",
<<<<<<< HEAD
    "mocha": "^6.0.2",
    "rimraf": "^2.6.3",
    "sinon": "^7.3.1",
    "sinon-chai": "^3.3.0"
  },
  "babel": {
    "plugins": [
      "transform-class-properties",
      [
        "transform-builtin-extend",
        {
          "globals": [
            "Error"
          ]
        }
      ]
    ],
    "presets": [
      [
        "env",
        {
          "node": 8
        }
      ]
    ]
=======
    "mocha": "^5.2.0",
    "prettier": "^1.17.0",
    "rimraf": "^2.6.1",
    "sinon": "^4.5.0",
    "sinon-chai": "^2.14.0",
    "ts-node": "^8.1.0",
    "tslint": "^5.16.0",
    "typescript": "^3.4.5"
>>>>>>> e9e349ba
  }
}<|MERGE_RESOLUTION|>--- conflicted
+++ resolved
@@ -28,17 +28,10 @@
     "lint": "tslint \"src/**/*.ts\"",
     "prepare": "npm run build",
     "prepublishOnly": "npm test",
-<<<<<<< HEAD
-    "start": "node -r babel-register ./src/cli.js",
-    "test": "npm run lint && mocha",
-    "tdd": "mocha --watch --reporter min",
-    "version": "npm run build && git add -u"
-=======
     "start": "node ./lib/cli.js",
     "test": "npm run lint && npm run mocha",
     "mocha": "mocha test/**/*.spec.ts",
     "tdd": "TS_NODE_TRANSPILE_ONLY=1 mocha --watch --reporter min test/**/*.spec.ts"
->>>>>>> e9e349ba
   },
   "dependencies": {
     "commander": "^2.13.0",
@@ -52,14 +45,6 @@
     "xml-escape": "^1.1.0"
   },
   "devDependencies": {
-<<<<<<< HEAD
-    "babel-cli": "^6.23.0",
-    "babel-eslint": "^10.0.1",
-    "babel-plugin-transform-builtin-extend": "^1.1.2",
-    "babel-plugin-transform-class-properties": "^6.23.0",
-    "babel-preset-env": "^1.6.1",
-    "babel-register": "^6.23.0",
-=======
     "@types/chai": "^4.1.7",
     "@types/chai-as-promised": "^7.1.0",
     "@types/dirty-chai": "^2.0.0",
@@ -71,9 +56,15 @@
     "@types/ssh2": "^0.5.38",
     "@types/url-parse": "^1.4.3",
     "@types/ws": "^6.0.1",
->>>>>>> e9e349ba
+    "babel-cli": "^6.23.0",
+    "babel-eslint": "^10.0.1",
+    "babel-plugin-transform-builtin-extend": "^1.1.2",
+    "babel-plugin-transform-class-properties": "^6.23.0",
+    "babel-preset-env": "^1.6.1",
+    "babel-register": "^6.23.0",
     "chai": "^4.1.2",
     "chai-as-promised": "^7.1.1",
+    "chai-properties": "^1.3.0",
     "dirty-chai": "^2.0.1",
     "esdoc": "^1.1.0",
     "esdoc-ecmascript-proposal-plugin": "^1.0.0",
@@ -83,41 +74,12 @@
     "eslint-config-airbnb-base": "^13.1.0",
     "eslint-plugin-import": "^2.16.0",
     "json-loader": "^0.5.4",
-<<<<<<< HEAD
     "mocha": "^6.0.2",
     "rimraf": "^2.6.3",
     "sinon": "^7.3.1",
-    "sinon-chai": "^3.3.0"
-  },
-  "babel": {
-    "plugins": [
-      "transform-class-properties",
-      [
-        "transform-builtin-extend",
-        {
-          "globals": [
-            "Error"
-          ]
-        }
-      ]
-    ],
-    "presets": [
-      [
-        "env",
-        {
-          "node": 8
-        }
-      ]
-    ]
-=======
-    "mocha": "^5.2.0",
-    "prettier": "^1.17.0",
-    "rimraf": "^2.6.1",
-    "sinon": "^4.5.0",
-    "sinon-chai": "^2.14.0",
+    "sinon-chai": "^3.3.0",
     "ts-node": "^8.1.0",
     "tslint": "^5.16.0",
     "typescript": "^3.4.5"
->>>>>>> e9e349ba
   }
 }