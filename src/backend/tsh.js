import log from '../log';
import { JSONParser } from '../json-parser';
import * as rpc from '../xapi/rpc';

import Backend from '.';


/**
 * @external {Duplex} https://nodejs.org/api/stream.html#stream_class_stream_duplex
 */


function formatValue(value) {
  switch (typeof value) {
    case 'boolean':
      return value ? 'True' : 'False';
    case 'number':
    case 'string':
      return JSON.stringify(value);
    default:
      throw new TypeError(`Invalid value ${JSON.stringify(value)}`);
  }
}


function paramString(key, value) {
  const values = Array.isArray(value) ? value : [value];
  return values
    .map(v => `${key}: ${formatValue(v)}`)
    .join(' ');
}


/**
 * Backend to communicate with a {@link Duplex} stream talking tshell (tsh).
 *
 * @extends {Backend}
 */
export default class TSHBackend extends Backend {
  /**
   * @param {Duplex} transport - Stream to interact with TSH.
   */
  constructor(transport) {
    super();

    this.feedbackQueries = {};
    this.nextFeedbackId = 0;
    this.parser = new JSONParser();
    this.requests = {};
    this.transport = transport;
    this.setState('idle');
    this.buffer = '';

    this.parser.on('data', this.onParserData.bind(this));
    this.parser.on('error', error => this.emit('error', error));

    Object.defineProperty(this, 'isReady', {
      configurable: false,
      enumerable: true,
      writable: false,
      value: new Promise((resolve, reject) => {
        if (this.state !== 'idle') {
          reject(new Error('TSHBackend is not in an idle state'));
          return;
        }

        this.connectResolve = resolve;
        this.setState('connecting');
      }),
    });

    this.transport
      .on('data', data => this.onTransportData(data))
      .on('error', error => this.emit('error', error))
      .on('close', () => {
        this.setState('closed');
        this.emit('close');
      });
  }

  bufferHasOK(buffer) {
    const lines = (this.buffer + buffer.toString()).split('\n');
    if (lines.length) {
      this.buffer = lines[lines.length - 1];
    }
    return lines.some(line => line === 'OK');
  }

  setState(newState) {
    this.state = newState;
  }

  /**
   * @override
   */
  close() {
    this.transport.close();
  }

  onParserData(data) {
    if (!{}.hasOwnProperty.call(data, 'ResultId')) {
      log.debug('[tsh] (feedback):', JSON.stringify(data));
      this.onFeedback(rpc.parseFeedbackResponse(data));
    } else {
      log.debug('[tsh] (result):', JSON.stringify(data));
      this.onResult(data.ResultId, data);
    }
  }

  onTransportData(data) {
    switch (this.state) {
      case 'connecting':
        if (this.bufferHasOK(data)) {
          log.debug('[transport] (connecting)', data.toString());
          this.setState('initializing');
          this.write('echo off\n');
          this.emit('initializing');
        }
        break;
      case 'initializing':
        if (this.bufferHasOK(data)) {
          log.debug('[transport] (initializing)', data.toString());
          this.buffer = '';
          this.write('xpreferences outputmode json\n');
          this.setState('ready');
          this.connectResolve(true);
          this.emit('ready');
        }
        break;
      case 'ready':
        log.debug(`to parser: "${data.toString()}"`);
        this.parser.write(data);
        break;
      default:
        this.emit('error', new Error('TSHBackend is in an invalid state for input'));
    }
  }

  /**
   * @override
   */
  send(id, command, body) {
    let cmd = `${command} | resultId="${id}"\n`;
    if (body !== undefined) {
      cmd += `${body}\n`;
<<<<<<< HEAD
      const length = Buffer.byteLength(cmd, 'utf8');
=======
      const { length } = cmd;
>>>>>>> e0693534
      cmd = `{${length}} \n${cmd}`;
    }

    this.write(cmd);
  }

  write(data) {
    log.debug(`write: ${JSON.stringify(data)}`);
    this.transport.write(data);
  }

  // XAPI json-rpc method handlers

  /**
   * @ignore
   */
  ['xCommand()']({ method, params }, send) { // eslint-disable-line class-methods-use-this
    const paramsCopy = Object.assign({}, params);
    const { body } = paramsCopy;
    delete paramsCopy.body;

    const tshParams = paramsCopy
      ? Object
        .keys(paramsCopy)
        .sort()
        .map(k => paramString(k, paramsCopy[k]))
      : [];

    const cmd = method
      .split('/')
      .concat(tshParams)
      .join(' ');

    return send(cmd, body)
      .then(rpc.createCommandResponse);
  }

  /**
   * @ignore
   */
  ['xFeedback/Subscribe()']({ params }, send) {
    const query = params.Query
      .map(part => (typeof part === 'number' ? `[${part}]` : `/${part}`))
      .join('');
    return send(`xfeedback register ${query}`)
      .then(() => {
        const id = this.nextFeedbackId;
        this.nextFeedbackId += 1;
        this.feedbackQueries[id] = query;
        return { Id: id };
      });
  }

  /**
   * @ignore
   */
  ['xFeedback/Unsubscribe()']({ params }, send) {
    const id = params.Id;

    if (!{}.hasOwnProperty.call(this.feedbackQueries, id)) {
      throw new Error(`Invalid feedback id: ${id}`);
    }

    const path = this.feedbackQueries[id];

    return send(`xfeedback deregister ${path}`)
      .then(() => {
        delete this.feedbackQueries[id];
        return true;
      });
  }

  /**
   * @ignore
   */
  ['xGet()'](request, send) { // eslint-disable-line class-methods-use-this
    const path = request.params.Path.join(' ');
    return send(`x${path}`)
      .then(response => rpc.createGetResponse(request, response));
  }

  /**
   * @ignore
   */
  ['xSet()'](request, send) { // eslint-disable-line class-methods-use-this
    const { params } = request;
    const path = params.Path.join(' ');
    const value = formatValue(params.Value);
    return send(`x${path}: ${value}`)
      .then(response => rpc.createSetResponse(request, response));
  }
}<|MERGE_RESOLUTION|>--- conflicted
+++ resolved
@@ -143,11 +143,7 @@
     let cmd = `${command} | resultId="${id}"\n`;
     if (body !== undefined) {
       cmd += `${body}\n`;
-<<<<<<< HEAD
       const length = Buffer.byteLength(cmd, 'utf8');
-=======
-      const { length } = cmd;
->>>>>>> e0693534
       cmd = `{${length}} \n${cmd}`;
     }
 
